--- conflicted
+++ resolved
@@ -90,17 +90,10 @@
 
   private static String extractSnippetFromTag(String tag) {
     String tagInner = tag.substring(tag.indexOf(">") + 1, tag.lastIndexOf("<"))
-<<<<<<< HEAD
-    if (tagInner.startsWith("{@code")) {
-      tagInner = (tagInner - "{@code")[0..-2]
-    }
-    String html = tagInner.replaceAll("(?m)^\\s*\\*", "")
-=======
     String html = tagInner.replaceAll("(?m)^\\s*\\*", "").trim()
-    if(html.startsWith("{@code") && html.endsWith("}")) {
+    if (html.startsWith("{@code") && html.endsWith("}")) {
       html = html.subSequence("{@code".length(), html.length() - 1)
     }
->>>>>>> 59a76e0b
     String deliteral = html.replaceAll("\\{@literal (.+?)}", '$1')
     def snippet = StringEscapeUtils.unescapeHtml4(deliteral)
     snippet
