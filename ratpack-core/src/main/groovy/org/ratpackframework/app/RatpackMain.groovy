/*
 * Copyright 2012 the original author or authors.
 *
 * Licensed under the Apache License, Version 2.0 (the "License");
 * you may not use this file except in compliance with the License.
 * You may obtain a copy of the License at
 *
 *    http://www.apache.org/licenses/LICENSE-2.0
 *
 * Unless required by applicable law or agreed to in writing, software
 * distributed under the License is distributed on an "AS IS" BASIS,
 * WITHOUT WARRANTIES OR CONDITIONS OF ANY KIND, either express or implied.
 * See the License for the specific language governing permissions and
 * limitations under the License.
 */

package org.ratpackframework.app

import groovy.transform.CompileStatic
<<<<<<< HEAD
import org.vertx.java.core.Vertx
=======
import org.ratpackframework.app.internal.ConfigLoader
>>>>>>> 1da33177

@CompileStatic
class RatpackMain {

  static void main(String[] args) {
    File configFile = args.length == 0 ? new File("config.groovy") : new File(args[0])
    if (!configFile.exists() && args.length > 0) {
      System.err.println("Config file $configFile.absolutePath does not exist")
      System.exit 1
    }

<<<<<<< HEAD
    new RatpackAppFactory().create(Vertx.newVertx(), configFile.canonicalFile).start()
=======
    Config config = new ConfigLoader().load(configFile)
    new RatpackAppFactory().create(config).start()
>>>>>>> 1da33177
  }

}<|MERGE_RESOLUTION|>--- conflicted
+++ resolved
@@ -17,11 +17,8 @@
 package org.ratpackframework.app
 
 import groovy.transform.CompileStatic
-<<<<<<< HEAD
 import org.vertx.java.core.Vertx
-=======
 import org.ratpackframework.app.internal.ConfigLoader
->>>>>>> 1da33177
 
 @CompileStatic
 class RatpackMain {
@@ -33,12 +30,8 @@
       System.exit 1
     }
 
-<<<<<<< HEAD
-    new RatpackAppFactory().create(Vertx.newVertx(), configFile.canonicalFile).start()
-=======
     Config config = new ConfigLoader().load(configFile)
-    new RatpackAppFactory().create(config).start()
->>>>>>> 1da33177
+    new RatpackAppFactory().create(Vertx.newVertx(), config).start()
   }
 
 }